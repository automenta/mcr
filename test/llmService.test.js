// test/llmService.test.js
const LlmService = require('../src/llmService');
const Config = require('../src/config');
const { ApiError } = require('../src/errors');
<<<<<<< HEAD
const Prompts = require('../src/prompts'); // Real Prompts will be used
=======
const OpenAIProvider = require('../src/llmProviders/openaiProvider');
const GeminiProvider = require('../src/llmProviders/geminiProvider');
const OllamaProvider = require('../src/llmProviders/ollamaProvider');
const Prompts = require('../src/prompts');
>>>>>>> c15fbefb

jest.mock('../src/config');

// Define mocks for the .pipe().invoke() methods of the *clients* that provider strategies will return
let mockOpenAiClientInvoke = jest.fn();
let mockGeminiClientInvoke = jest.fn();
let mockOllamaClientInvoke = jest.fn();

// Mock the provider modules to export strategy objects
<<<<<<< HEAD
// Define mocks inline to avoid hoisting issues
jest.mock('../src/llmProviders/openaiProvider', () => ({
  name: 'openai',
  initialize: jest.fn().mockImplementation((llmConfig) => ({
    pipe: jest.fn((outputParser) => ({ invoke: mockOpenAiClientInvoke })),
    someOtherMethodJustForTesting: () => {}
  })),
=======
jest.mock('../src/llmProviders/openaiProvider', () => ({
  name: 'openai',
  initialize: jest.fn().mockImplementation((llmConfig) => {
    return {
      pipe: jest.fn((outputParser) => ({ invoke: mockOpenAiClientInvoke })),
      someOtherMethodJustForTesting: () => {}
    };
  }),
>>>>>>> c15fbefb
}));

jest.mock('../src/llmProviders/geminiProvider', () => ({
  name: 'gemini',
  initialize: jest.fn().mockImplementation((llmConfig) => ({
    pipe: jest.fn((outputParser) => ({ invoke: mockGeminiClientInvoke })),
  })),
}));

jest.mock('../src/llmProviders/ollamaProvider', () => ({
  name: 'ollama',
  initialize: jest.fn().mockImplementation((llmConfig) => ({
    pipe: jest.fn((outputParser) => ({ invoke: mockOllamaClientInvoke })),
  })),
}));

jest.mock('../src/logger', () => ({
  logger: {
    info: jest.fn(),
    warn: jest.fn(),
    error: jest.fn(),
    debug: jest.fn(),
  },
}));

<<<<<<< HEAD
let mockLangchainFormatFn;
let mockLangchainFromTemplateFn;
=======
// Mock Langchain's PromptTemplate for formatPrompt testing
let mockLangchainFormatFn;
let mockLangchainFromTemplateFn;

>>>>>>> c15fbefb
jest.mock('@langchain/core/prompts', () => {
  return {
    PromptTemplate: {
      fromTemplate: (...args) => mockLangchainFromTemplateFn(...args),
    },
  };
});

<<<<<<< HEAD
describe('LlmService', () => {
  let mockConfig;
  let testProviderStrategies; // Holds the strategies for injection
=======

describe('LlmService', () => {
  let mockConfig;
>>>>>>> c15fbefb

  beforeEach(() => {
    jest.clearAllMocks();

<<<<<<< HEAD
    mockConfig = {
      llm: {
        provider: 'openai', // Default provider
=======
    // Default mock config
    mockConfig = {
      llm: {
        provider: 'openai', // Default to openai for tests
>>>>>>> c15fbefb
        model: {
          openai: 'gpt-test-model',
          gemini: 'gemini-test-model',
          ollama: 'ollama-test-model',
        },
<<<<<<< HEAD
        apiKey: { openai: 'test-openai-key', gemini: 'test-gemini-key' },
=======
        apiKey: {
          openai: 'test-openai-key',
          gemini: 'test-gemini-key',
        },
>>>>>>> c15fbefb
        ollamaBaseUrl: 'http://localhost:11434',
      },
      debugMode: false,
    };
    Config.get.mockReturnValue(mockConfig);

<<<<<<< HEAD
    mockLangchainFormatFn = jest.fn();
    mockLangchainFromTemplateFn = jest.fn(() => ({ format: mockLangchainFormatFn }));

=======
    // Reset Langchain prompt mocks
    mockLangchainFormatFn = jest.fn();
    mockLangchainFromTemplateFn = jest.fn(() => ({ format: mockLangchainFormatFn }));

    // Reset Langchain prompt mocks
    mockLangchainFormatFn = jest.fn();
    mockLangchainFromTemplateFn = jest.fn(() => ({ format: mockLangchainFormatFn }));

    // Reset the client invoke mocks
>>>>>>> c15fbefb
    mockOpenAiClientInvoke.mockReset();
    mockGeminiClientInvoke.mockReset();
    mockOllamaClientInvoke.mockReset();

<<<<<<< HEAD
    // Require the mocked providers here to get the Jest-provided mock objects
    const openaiProviderMock = require('../src/llmProviders/openaiProvider');
    const geminiProviderMock = require('../src/llmProviders/geminiProvider');
    const ollamaProviderMock = require('../src/llmProviders/ollamaProvider');

    // Clear initialize history on the strategy mocks themselves
    openaiProviderMock.initialize.mockClear();
    geminiProviderMock.initialize.mockClear();
    ollamaProviderMock.initialize.mockClear();

    // Prepare the strategies object for injection
    testProviderStrategies = {
      openai: openaiProviderMock,
      gemini: geminiProviderMock,
      ollama: ollamaProviderMock,
    };

    // Reset LlmService internal state before each test
    LlmService._client = null;
    LlmService._activeProviderName = null;
=======
    // Reset the initialize mocks for each provider strategy
    // Re-require the (already mocked) providers to get access to their mocked 'initialize'
    // This is necessary because jest.clearAllMocks() clears call history but doesn't
    // affect the mockImplementation itself if it was set at the top-level jest.mock factory.
    // However, to be safe and explicit, we re-clear specific mock functions.
    const MockedOpenAiProviderStrategy = require('../src/llmProviders/openaiProvider');
    const MockedGeminiProviderStrategy = require('../src/llmProviders/geminiProvider');
    const MockedOllamaProviderStrategy = require('../src/llmProviders/ollamaProvider');

    MockedOpenAiProviderStrategy.initialize.mockClear(); // Clear call history etc.
    MockedGeminiProviderStrategy.initialize.mockClear();
    MockedOllamaProviderStrategy.initialize.mockClear();
>>>>>>> c15fbefb
  });

  describe('init', () => {
    test('should initialize OpenAIProvider strategy when provider is openai', () => {
      mockConfig.llm.provider = 'openai';
<<<<<<< HEAD
      LlmService.init(mockConfig, testProviderStrategies);
      const openaiProviderMock = require('../src/llmProviders/openaiProvider'); // Get the mock
      expect(openaiProviderMock.initialize).toHaveBeenCalledWith(mockConfig.llm);
      expect(LlmService._client).toBeDefined();
      expect(LlmService._client.pipe).toBeDefined();
      expect(typeof LlmService._client.pipe).toBe('function');
      expect(LlmService._client.someOtherMethodJustForTesting).toBeDefined();
      expect(LlmService._activeProviderName).toBe('openai');
=======
      LlmService.init(mockConfig);

      const MockedOpenAiProviderStrategy = require('../src/llmProviders/openaiProvider');
      expect(MockedOpenAiProviderStrategy.initialize).toHaveBeenCalledWith(mockConfig.llm);
      expect(LlmService._client).toBeDefined();
      expect(LlmService._client.pipe).toBeDefined();
      expect(typeof LlmService._client.pipe).toBe('function'); // More robust check for jest.fn
      expect(LlmService._client.someOtherMethodJustForTesting).toBeDefined();
>>>>>>> c15fbefb
    });

    test('should initialize GeminiProvider strategy when provider is gemini', () => {
      mockConfig.llm.provider = 'gemini';
<<<<<<< HEAD
      LlmService.init(mockConfig, testProviderStrategies);
      const geminiProviderMock = require('../src/llmProviders/geminiProvider'); // Get the mock
      expect(geminiProviderMock.initialize).toHaveBeenCalledWith(mockConfig.llm);
      expect(LlmService._client).toBeDefined();
      expect(LlmService._activeProviderName).toBe('gemini');
=======
      LlmService.init(mockConfig);
      const MockedGeminiProviderStrategy = require('../src/llmProviders/geminiProvider');
      expect(MockedGeminiProviderStrategy.initialize).toHaveBeenCalledWith(mockConfig.llm);
      expect(LlmService._client).toBeDefined();
>>>>>>> c15fbefb
    });

    test('should initialize OllamaProvider strategy when provider is ollama', () => {
      mockConfig.llm.provider = 'ollama';
<<<<<<< HEAD
      LlmService.init(mockConfig, testProviderStrategies);
      const ollamaProviderMock = require('../src/llmProviders/ollamaProvider'); // Get the mock
      expect(ollamaProviderMock.initialize).toHaveBeenCalledWith(mockConfig.llm);
      expect(LlmService._client).toBeDefined();
      expect(LlmService._activeProviderName).toBe('ollama');
    });

    test('should set client to null if provider strategy is not found in optionalProviderStrategies', () => {
      mockConfig.llm.provider = 'unknown';
      LlmService.init(mockConfig, testProviderStrategies);
      expect(LlmService._client).toBeNull();
      expect(LlmService._activeProviderName).toBeNull();
    });

    test('should set client to null if provider strategy is not found (no optionalProviderStrategies provided, uses internal)', () => {
      mockConfig.llm.provider = 'unknown_internal';
      LlmService.init(mockConfig); // No map passed, should use internal registration
      expect(LlmService._client).toBeNull();
      expect(LlmService._activeProviderName).toBeNull();
    });

    test('should set client to null if provider initialization fails (e.g., initialize throws)', () => {
      mockConfig.llm.provider = 'openai';
      const openaiProviderMock = require('../src/llmProviders/openaiProvider'); // Get the mock
      openaiProviderMock.initialize.mockImplementationOnce(() => {
        throw new Error("Test-induced Initialization failed");
      });
      LlmService.init(mockConfig, testProviderStrategies);
      expect(LlmService._client).toBeNull();
      expect(LlmService._activeProviderName).toBeNull();
=======
      LlmService.init(mockConfig);
      const MockedOllamaProviderStrategy = require('../src/llmProviders/ollamaProvider');
      expect(MockedOllamaProviderStrategy.initialize).toHaveBeenCalledWith(mockConfig.llm);
      expect(LlmService._client).toBeDefined();
    });

    test('should set client to null if provider strategy is not found', () => {
      mockConfig.llm.provider = 'unknown'; // This provider isn't registered via a mock a la OpenAIProvider
      LlmService.init(mockConfig); // LlmService registers real providers, then tries to find 'unknown'
      expect(LlmService._client).toBeNull(); // Because 'unknown' strategy won't be found
    });

    test('should set client to null if provider initialization fails (e.g., initialize throws)', () => {
      mockConfig.llm.provider = 'openai';
      const MockedOpenAiProviderStrategy = require('../src/llmProviders/openaiProvider');
      MockedOpenAiProviderStrategy.initialize.mockImplementation(() => {
        throw new Error("Test-induced Initialization failed");
      });
      LlmService.init(mockConfig);
      expect(LlmService._client).toBeNull();
    });

    test('should throw error if appConfig or appConfig.llm is missing', () => {
      expect(() => LlmService.init(null)).toThrow('LLMService configuration error: Missing LLM config.');
      expect(() => LlmService.init({})).toThrow('LLMService configuration error: Missing LLM config.');
>>>>>>> c15fbefb
    });
  });

<<<<<<< HEAD
    test('should throw error if appConfig or appConfig.llm is missing', () => {
      expect(() => LlmService.init(null, testProviderStrategies)).toThrow('LLMService configuration error: Missing LLM config.');
      expect(() => LlmService.init({}, testProviderStrategies)).toThrow('LLMService configuration error: Missing LLM config.');
    });
  });

  const mockClientInvokeImpl = (providerName, output) => {
    const invokeMap = {
      openai: mockOpenAiClientInvoke,
      gemini: mockGeminiClientInvoke,
      ollama: mockOllamaClientInvoke,
    };
    if (!invokeMap[providerName]) throw new Error(`mockClientInvokeImpl: Unknown provider ${providerName}`);
    invokeMap[providerName].mockResolvedValue(output);
    return invokeMap[providerName];
  };

  describe('nlToRulesAsync', () => {
    test('should call client.pipe.invoke with correct prompt and inputs', async () => {
      mockConfig.llm.provider = 'openai';
      LlmService.init(mockConfig, testProviderStrategies);
      const currentMockInvoke = mockClientInvokeImpl('openai', ['rule1.', 'rule2.']);
      mockLangchainFormatFn.mockResolvedValue(`Formatted: ${Prompts.NL_TO_RULES}`);

      const rules = await LlmService.nlToRulesAsync('text', 'facts', 'ontology');

      expect(mockLangchainFromTemplateFn).toHaveBeenCalledWith(Prompts.NL_TO_RULES);
      expect(mockLangchainFormatFn).toHaveBeenCalledWith({
        text_to_translate: 'text', existing_facts: 'facts', ontology_context: 'ontology'
      });
      expect(currentMockInvoke).toHaveBeenCalledWith(`Formatted: ${Prompts.NL_TO_RULES}`);
      expect(rules).toEqual(['rule1.', 'rule2.']);
    });

    test('should throw ApiError if LLM returns non-array', async () => {
      mockConfig.llm.provider = 'openai';
      LlmService.init(mockConfig, testProviderStrategies);
      mockClientInvokeImpl('openai', { not_an_array: true });
      await expect(LlmService.nlToRulesAsync('text')).rejects.toThrow('LLM failed to produce a valid JSON array of rules.');
    });

    test('should throw if client.pipe.invoke throws', async () => {
      mockConfig.llm.provider = 'openai';
      LlmService.init(mockConfig, testProviderStrategies);
      mockOpenAiClientInvoke.mockRejectedValue(new Error('Provider error'));
      await expect(LlmService.nlToRulesAsync('text')).rejects.toThrow('Error communicating with LLM provider: Provider error');
    });
  });

  describe('queryToPrologAsync', () => {
    test('should call client.pipe.invoke with correct prompt and inputs', async () => {
      mockConfig.llm.provider = 'openai';
      LlmService.init(mockConfig, testProviderStrategies);
      const currentMockInvoke = mockClientInvokeImpl('openai', 'query(X).');
      mockLangchainFormatFn.mockResolvedValue(`Formatted: ${Prompts.QUERY_TO_PROLOG}`);

      const prologQuery = await LlmService.queryToPrologAsync('What is X?');

      expect(mockLangchainFromTemplateFn).toHaveBeenCalledWith(Prompts.QUERY_TO_PROLOG);
      expect(mockLangchainFormatFn).toHaveBeenCalledWith({ question: 'What is X?' });
      expect(currentMockInvoke).toHaveBeenCalledWith(`Formatted: ${Prompts.QUERY_TO_PROLOG}`);
      expect(prologQuery).toBe('query(X).');
    });

    test('should throw ApiError if LLM returns empty string', async () => {
      mockConfig.llm.provider = 'openai';
      LlmService.init(mockConfig, testProviderStrategies);
      mockClientInvokeImpl('openai', '   ');
      await expect(LlmService.queryToPrologAsync('question')).rejects.toThrow('LLM generated an empty or whitespace-only Prolog query.');
    });

    test('should throw if client.pipe.invoke throws', async () => {
      mockConfig.llm.provider = 'openai';
      LlmService.init(mockConfig, testProviderStrategies);
      mockOpenAiClientInvoke.mockRejectedValue(new Error('Provider error for query'));
      await expect(LlmService.queryToPrologAsync('q')).rejects.toThrow('Error communicating with LLM provider: Provider error for query');
    });
  });

  describe('resultToNlAsync', () => {
    test('should call client.pipe.invoke with correct prompt and inputs', async () => {
      mockConfig.llm.provider = 'openai';
      LlmService.init(mockConfig, testProviderStrategies);
      const currentMockInvoke = mockClientInvokeImpl('openai', 'The answer is yes.');
      mockLangchainFormatFn.mockResolvedValue(`Formatted: ${Prompts.RESULT_TO_NL}`);

      const nlAnswer = await LlmService.resultToNlAsync('Is it true?', '{"result":"true"}', 'conversational');

      expect(mockLangchainFromTemplateFn).toHaveBeenCalledWith(Prompts.RESULT_TO_NL);
      expect(mockLangchainFormatFn).toHaveBeenCalledWith({
        original_question: 'Is it true?', logic_result: '{"result":"true"}', style: 'conversational'
      });
      expect(currentMockInvoke).toHaveBeenCalledWith(`Formatted: ${Prompts.RESULT_TO_NL}`);
      expect(nlAnswer).toBe('The answer is yes.');
    });

    test('should use default style "conversational" if not provided', async () => {
      mockConfig.llm.provider = 'openai';
      LlmService.init(mockConfig, testProviderStrategies);
      mockClientInvokeImpl('openai', 'Default style answer.');
      mockLangchainFormatFn.mockResolvedValue("formatted prompt");
      await LlmService.resultToNlAsync('query', '{}');
      expect(mockLangchainFormatFn).toHaveBeenCalledWith(expect.objectContaining({ style: 'conversational' }));
    });

    test('should throw if client.pipe.invoke throws', async () => {
      mockConfig.llm.provider = 'openai';
      LlmService.init(mockConfig, testProviderStrategies);
      mockOpenAiClientInvoke.mockRejectedValue(new Error('Provider error for NL answer'));
      await expect(LlmService.resultToNlAsync('q','{}','s')).rejects.toThrow('Error communicating with LLM provider: Provider error for NL answer');
=======
  // getActiveProviderName is removed as LlmService._client doesn't directly store the provider name or a getName method.
  // The active provider is implicitly defined by which strategy's initialize method was called.

  // Helper function to set the resolved value for the correct client's invoke mock
  const mockClientInvokeImpl = (providerName, output) => {
    let targetMockInvoke;
    if (providerName === 'openai') targetMockInvoke = mockOpenAiClientInvoke;
    else if (providerName === 'gemini') targetMockInvoke = mockGeminiClientInvoke;
    else if (providerName === 'ollama') targetMockInvoke = mockOllamaClientInvoke;
    else throw new Error(`mockClientInvokeImpl: Unknown provider ${providerName}`);

    targetMockInvoke.mockResolvedValue(output);
    return targetMockInvoke;
  };

  describe('nlToRulesAsync', () => {
    // Removed DEBUG test, incorporated its findings into the actual test.
    test('should call client.pipe.invoke with correct prompt and inputs for nlToRulesAsync', async () => {
      mockConfig.llm.provider = 'openai';
      LlmService.init(mockConfig); // _client should be set here
      const currentMockInvoke = mockClientInvokeImpl('openai', ['rule1.', 'rule2.']); // LLM returns parsed array

      const text = 'Convert this to rules.';
      const existingFacts = 'fact1.';
      const ontologyContext = 'ontology1.';
      const expectedFormattedPrompt = `Formatted: ${Prompts.NL_TO_RULES}`;
      mockLangchainFormatFn.mockResolvedValue(expectedFormattedPrompt);

      const rules = await LlmService.nlToRulesAsync(text, existingFacts, ontologyContext);

      expect(mockLangchainFromTemplateFn).toHaveBeenCalledWith(Prompts.NL_TO_RULES);
      expect(mockLangchainFormatFn).toHaveBeenCalledWith({
        text_to_translate: text,
        existing_facts: existingFacts,
        ontology_context: ontologyContext,
      });
      expect(currentMockInvoke).toHaveBeenCalledWith(expectedFormattedPrompt);
      expect(rules).toEqual(['rule1.', 'rule2.']);
    });

    test('should throw ApiError if LLM returns non-array for nlToRulesAsync', async () => {
      mockConfig.llm.provider = 'openai';
      LlmService.init(mockConfig);
      mockClientInvokeImpl('openai', { not_an_array: true });

      await expect(LlmService.nlToRulesAsync('text')).rejects.toThrow(ApiError);
      await expect(LlmService.nlToRulesAsync('text')).rejects.toThrow('LLM failed to produce a valid JSON array of rules.');
    });

    test('should throw if client.pipe.invoke throws for nlToRulesAsync', async () => {
      mockConfig.llm.provider = 'openai';
      LlmService.init(mockConfig);
      mockOpenAiClientInvoke.mockRejectedValue(new Error('Provider error')); // Set specific mock to throw
      await expect(LlmService.nlToRulesAsync('text')).rejects.toThrow('Error communicating with LLM provider: Provider error');
    });
  });

  describe('queryToPrologAsync', () => {
    test('should call client.pipe.invoke with correct prompt and inputs for queryToPrologAsync', async () => {
      mockConfig.llm.provider = 'openai';
      LlmService.init(mockConfig);
      const currentMockInvoke = mockClientInvokeImpl('openai', 'query(X).');

      const question = 'What is X?';
      const expectedFormattedPrompt = `Formatted: ${Prompts.QUERY_TO_PROLOG}`;
      mockLangchainFormatFn.mockResolvedValue(expectedFormattedPrompt);

      const prologQuery = await LlmService.queryToPrologAsync(question);

      expect(mockLangchainFromTemplateFn).toHaveBeenCalledWith(Prompts.QUERY_TO_PROLOG);
      expect(mockLangchainFormatFn).toHaveBeenCalledWith({ question });
      expect(currentMockInvoke).toHaveBeenCalledWith(expectedFormattedPrompt);
      expect(prologQuery).toBe('query(X).');
    });

    test('should throw ApiError if LLM returns empty string for queryToPrologAsync', async () => {
      mockConfig.llm.provider = 'openai';
      LlmService.init(mockConfig);
      mockClientInvokeImpl('openai', '   ');

      await expect(LlmService.queryToPrologAsync('question')).rejects.toThrow(ApiError);
      await expect(LlmService.queryToPrologAsync('question')).rejects.toThrow('LLM generated an empty or whitespace-only Prolog query.');
    });

    test('should throw if client.pipe.invoke throws for queryToPrologAsync', async () => {
      mockConfig.llm.provider = 'openai';
      LlmService.init(mockConfig);
      mockOpenAiClientInvoke.mockRejectedValue(new Error('Provider error for query'));
      await expect(LlmService.queryToPrologAsync('test question')).rejects.toThrow('Error communicating with LLM provider: Provider error for query');
    });
  });

  describe('resultToNlAsync', () => {
    test('should call client.pipe.invoke with correct prompt and inputs', async () => {
      mockConfig.llm.provider = 'openai';
      LlmService.init(mockConfig);
      const currentMockInvoke = mockClientInvokeImpl('openai', 'The answer is yes.');

      const originalQuery = 'Is it true?';
      const logicResultJson = '{"result": "true"}';
      const style = 'conversational';
      const expectedFormattedPrompt = `Formatted: ${Prompts.RESULT_TO_NL}`;
      mockLangchainFormatFn.mockResolvedValue(expectedFormattedPrompt);

      const nlAnswer = await LlmService.resultToNlAsync(originalQuery, logicResultJson, style);

      expect(mockLangchainFromTemplateFn).toHaveBeenCalledWith(Prompts.RESULT_TO_NL);
      expect(mockLangchainFormatFn).toHaveBeenCalledWith({
        original_question: originalQuery,
        logic_result: logicResultJson,
        style: style,
      });
      expect(currentMockInvoke).toHaveBeenCalledWith(expectedFormattedPrompt);
      expect(nlAnswer).toBe('The answer is yes.');
    });

    test('should use default style "conversational" if not provided', async () => {
      mockConfig.llm.provider = 'openai';
      LlmService.init(mockConfig);
      mockClientInvokeImpl('openai', 'Default style answer.');
      mockLangchainFormatFn.mockResolvedValue("formatted prompt");

      await LlmService.resultToNlAsync('query', '{}');
      expect(mockLangchainFormatFn).toHaveBeenCalledWith(expect.objectContaining({
        original_question: 'query',
        logic_result: '{}',
        style: 'conversational',
      }));
>>>>>>> c15fbefb
    });
  });

<<<<<<< HEAD
  describe('rulesToNlAsync', () => {
    test('should call client.pipe.invoke with correct prompt and inputs', async () => {
      mockConfig.llm.provider = 'openai';
      LlmService.init(mockConfig, testProviderStrategies);
      const currentMockInvoke = mockClientInvokeImpl('openai', 'These are the rules explained.');
      mockLangchainFormatFn.mockResolvedValue(`Formatted: ${Prompts.RULES_TO_NL}`);

      const nlExplanation = await LlmService.rulesToNlAsync(['rule1.', 'rule2(X).'], 'formal');

      expect(mockLangchainFromTemplateFn).toHaveBeenCalledWith(Prompts.RULES_TO_NL);
      expect(mockLangchainFormatFn).toHaveBeenCalledWith({
        prolog_rules: 'rule1.\nrule2(X).', style: 'formal'
      });
      expect(currentMockInvoke).toHaveBeenCalledWith(`Formatted: ${Prompts.RULES_TO_NL}`);
      expect(nlExplanation).toBe('These are the rules explained.');
    });

    test('should use default style "formal" if not provided', async () => {
        mockConfig.llm.provider = 'openai';
        LlmService.init(mockConfig, testProviderStrategies);
        mockClientInvokeImpl('openai', 'Default style rule explanation.');
        mockLangchainFormatFn.mockResolvedValue("formatted prompt");
        await LlmService.rulesToNlAsync(['rule.']);
        expect(mockLangchainFormatFn).toHaveBeenCalledWith(expect.objectContaining({ style: 'formal' }));
    });

    test('should throw if client.pipe.invoke throws', async () => {
      mockConfig.llm.provider = 'openai';
      LlmService.init(mockConfig, testProviderStrategies);
      mockOpenAiClientInvoke.mockRejectedValue(new Error('Provider error for rules explanation'));
      await expect(LlmService.rulesToNlAsync(['r.'],'s')).rejects.toThrow('Error communicating with LLM provider: Provider error for rules explanation');
    });
  });

  describe('explainQueryAsync', () => {
    test('should call client.pipe.invoke with correct prompt and inputs', async () => {
      mockConfig.llm.provider = 'openai';
      LlmService.init(mockConfig, testProviderStrategies);
      const currentMockInvoke = mockClientInvokeImpl('openai', 'This is how the query works.');
      mockLangchainFormatFn.mockResolvedValue(`Formatted: ${Prompts.EXPLAIN_QUERY}`);

      const explanation = await LlmService.explainQueryAsync('Why X?', ['factA.'], ['ontologyC.']);

      expect(mockLangchainFromTemplateFn).toHaveBeenCalledWith(Prompts.EXPLAIN_QUERY);
      expect(mockLangchainFormatFn).toHaveBeenCalledWith({
        query: 'Why X?', facts: ['factA.'], ontology_context: ['ontologyC.']
      });
      expect(currentMockInvoke).toHaveBeenCalledWith(`Formatted: ${Prompts.EXPLAIN_QUERY}`);
      expect(explanation).toBe('This is how the query works.');
    });

    test('should handle empty facts and ontology', async () => {
        mockConfig.llm.provider = 'openai';
        LlmService.init(mockConfig, testProviderStrategies);
        const currentMockInvoke = mockClientInvokeImpl('openai', 'Explanation with no context.'); // Ensure this is the mock for 'openai'
        mockLangchainFormatFn.mockResolvedValue("formatted prompt");
        await LlmService.explainQueryAsync('Why X?', [], []);
        expect(mockLangchainFormatFn).toHaveBeenCalledWith({ query: 'Why X?', facts: [], ontology_context: [] });
        expect(currentMockInvoke).toHaveBeenCalled();
    });

    test('should throw if client.pipe.invoke throws', async () => {
      mockConfig.llm.provider = 'openai';
      LlmService.init(mockConfig, testProviderStrategies);
      mockOpenAiClientInvoke.mockRejectedValue(new Error('Provider error for query explanation'));
      await expect(LlmService.explainQueryAsync('q',[],[])).rejects.toThrow('Error communicating with LLM provider: Provider error for query explanation');
=======
    test('should throw if client.pipe.invoke throws for resultToNlAsync', async () => {
      mockConfig.llm.provider = 'openai';
      LlmService.init(mockConfig);
      mockOpenAiClientInvoke.mockRejectedValue(new Error('Provider error for NL answer'));
      await expect(LlmService.resultToNlAsync('q', '{}', 's')).rejects.toThrow('Error communicating with LLM provider: Provider error for NL answer');
    });
  });

  describe('rulesToNlAsync', () => {
    test('should call client.pipe.invoke with correct prompt and inputs', async () => {
      mockConfig.llm.provider = 'openai';
      LlmService.init(mockConfig);
      const currentMockInvoke = mockClientInvokeImpl('openai', 'These are the rules explained.');

      const rulesArray = ['rule1.', 'rule2(X).'];
      const style = 'formal';
      const expectedFormattedPrompt = `Formatted: ${Prompts.RULES_TO_NL}`;
      mockLangchainFormatFn.mockResolvedValue(expectedFormattedPrompt);

      const nlExplanation = await LlmService.rulesToNlAsync(rulesArray, style);

      expect(mockLangchainFromTemplateFn).toHaveBeenCalledWith(Prompts.RULES_TO_NL);
      expect(mockLangchainFormatFn).toHaveBeenCalledWith({
        prolog_rules: rulesArray.join('\n'),
        style: style,
      });
      expect(currentMockInvoke).toHaveBeenCalledWith(expectedFormattedPrompt);
      expect(nlExplanation).toBe('These are the rules explained.');
    });

    test('should use default style "formal" if not provided for rulesToNlAsync', async () => {
        mockConfig.llm.provider = 'openai';
        LlmService.init(mockConfig);
        mockClientInvokeImpl('openai', 'Default style rule explanation.');
        mockLangchainFormatFn.mockResolvedValue("formatted prompt");

        await LlmService.rulesToNlAsync(['rule.']);
        expect(mockLangchainFormatFn).toHaveBeenCalledWith(expect.objectContaining({
          prolog_rules: 'rule.',
          style: 'formal',
        }));
    });

    test('should throw if client.pipe.invoke throws for rulesToNlAsync', async () => {
      mockConfig.llm.provider = 'openai';
      LlmService.init(mockConfig);
      mockOpenAiClientInvoke.mockRejectedValue(new Error('Provider error for rules explanation'));
      await expect(LlmService.rulesToNlAsync(['r.'], 's')).rejects.toThrow('Error communicating with LLM provider: Provider error for rules explanation');
    });
  });

  describe('explainQueryAsync', () => {
    test('should call client.pipe.invoke with correct prompt and inputs', async () => {
      mockConfig.llm.provider = 'openai';
      LlmService.init(mockConfig);
      const currentMockInvoke = mockClientInvokeImpl('openai', 'This is how the query works.');

      const query = 'Why X?';
      const facts = ['factA.', 'factB.'];
      const ontology = ['ontologyC.'];
      const expectedFormattedPrompt = `Formatted: ${Prompts.EXPLAIN_QUERY}`;
      mockLangchainFormatFn.mockResolvedValue(expectedFormattedPrompt);

      const explanation = await LlmService.explainQueryAsync(query, facts, ontology);

      expect(mockLangchainFromTemplateFn).toHaveBeenCalledWith(Prompts.EXPLAIN_QUERY);
      expect(mockLangchainFormatFn).toHaveBeenCalledWith({
        query: query,
        facts: facts,
        ontology_context: ontology,
      });
      expect(currentMockInvoke).toHaveBeenCalledWith(expectedFormattedPrompt);
      expect(explanation).toBe('This is how the query works.');
    });

    test('should handle empty facts and ontology for explainQueryAsync', async () => {
        mockConfig.llm.provider = 'openai';
        LlmService.init(mockConfig);
        const currentMockInvoke = mockClientInvokeImpl('openai', 'Explanation with no context.');
        mockLangchainFormatFn.mockResolvedValue("formatted prompt");

        await LlmService.explainQueryAsync('Why X?', [], []);
        expect(mockLangchainFormatFn).toHaveBeenCalledWith({
            query: 'Why X?',
            facts: [],
            ontology_context: [],
        });
        expect(currentMockInvoke).toHaveBeenCalled();
    });

    test('should throw if client.pipe.invoke throws for explainQueryAsync', async () => {
      mockConfig.llm.provider = 'openai';
      LlmService.init(mockConfig);
      mockOpenAiClientInvoke.mockRejectedValue(new Error('Provider error for query explanation'));
      await expect(LlmService.explainQueryAsync('q', [], [])).rejects.toThrow('Error communicating with LLM provider: Provider error for query explanation');
>>>>>>> c15fbefb
    });
  });

  describe('getPromptTemplates', () => {
    test('should return all prompt templates', () => {
<<<<<<< HEAD
      const templates = LlmService.getPromptTemplates();
      expect(templates).toEqual(Prompts);
=======
      // No init needed for this simple getter
      const templates = LlmService.getPromptTemplates();
      expect(templates).toEqual(Prompts); // Use the imported Prompts alias
>>>>>>> c15fbefb
    });
  });
});<|MERGE_RESOLUTION|>--- conflicted
+++ resolved
@@ -2,14 +2,10 @@
 const LlmService = require('../src/llmService');
 const Config = require('../src/config');
 const { ApiError } = require('../src/errors');
-<<<<<<< HEAD
-const Prompts = require('../src/prompts'); // Real Prompts will be used
-=======
 const OpenAIProvider = require('../src/llmProviders/openaiProvider');
 const GeminiProvider = require('../src/llmProviders/geminiProvider');
 const OllamaProvider = require('../src/llmProviders/ollamaProvider');
 const Prompts = require('../src/prompts');
->>>>>>> c15fbefb
 
 jest.mock('../src/config');
 
@@ -19,24 +15,12 @@
 let mockOllamaClientInvoke = jest.fn();
 
 // Mock the provider modules to export strategy objects
-<<<<<<< HEAD
-// Define mocks inline to avoid hoisting issues
 jest.mock('../src/llmProviders/openaiProvider', () => ({
   name: 'openai',
   initialize: jest.fn().mockImplementation((llmConfig) => ({
     pipe: jest.fn((outputParser) => ({ invoke: mockOpenAiClientInvoke })),
     someOtherMethodJustForTesting: () => {}
   })),
-=======
-jest.mock('../src/llmProviders/openaiProvider', () => ({
-  name: 'openai',
-  initialize: jest.fn().mockImplementation((llmConfig) => {
-    return {
-      pipe: jest.fn((outputParser) => ({ invoke: mockOpenAiClientInvoke })),
-      someOtherMethodJustForTesting: () => {}
-    };
-  }),
->>>>>>> c15fbefb
 }));
 
 jest.mock('../src/llmProviders/geminiProvider', () => ({
@@ -62,15 +46,10 @@
   },
 }));
 
-<<<<<<< HEAD
-let mockLangchainFormatFn;
-let mockLangchainFromTemplateFn;
-=======
 // Mock Langchain's PromptTemplate for formatPrompt testing
 let mockLangchainFormatFn;
 let mockLangchainFromTemplateFn;
 
->>>>>>> c15fbefb
 jest.mock('@langchain/core/prompts', () => {
   return {
     PromptTemplate: {
@@ -79,68 +58,41 @@
   };
 });
 
-<<<<<<< HEAD
 describe('LlmService', () => {
   let mockConfig;
   let testProviderStrategies; // Holds the strategies for injection
-=======
-
-describe('LlmService', () => {
-  let mockConfig;
->>>>>>> c15fbefb
 
   beforeEach(() => {
     jest.clearAllMocks();
 
-<<<<<<< HEAD
+    // Default mock config
     mockConfig = {
       llm: {
         provider: 'openai', // Default provider
-=======
-    // Default mock config
-    mockConfig = {
-      llm: {
-        provider: 'openai', // Default to openai for tests
->>>>>>> c15fbefb
         model: {
           openai: 'gpt-test-model',
           gemini: 'gemini-test-model',
           ollama: 'ollama-test-model',
         },
-<<<<<<< HEAD
-        apiKey: { openai: 'test-openai-key', gemini: 'test-gemini-key' },
-=======
         apiKey: {
           openai: 'test-openai-key',
           gemini: 'test-gemini-key',
         },
->>>>>>> c15fbefb
         ollamaBaseUrl: 'http://localhost:11434',
       },
       debugMode: false,
     };
     Config.get.mockReturnValue(mockConfig);
 
-<<<<<<< HEAD
-    mockLangchainFormatFn = jest.fn();
-    mockLangchainFromTemplateFn = jest.fn(() => ({ format: mockLangchainFormatFn }));
-
-=======
     // Reset Langchain prompt mocks
     mockLangchainFormatFn = jest.fn();
     mockLangchainFromTemplateFn = jest.fn(() => ({ format: mockLangchainFormatFn }));
 
-    // Reset Langchain prompt mocks
-    mockLangchainFormatFn = jest.fn();
-    mockLangchainFromTemplateFn = jest.fn(() => ({ format: mockLangchainFormatFn }));
-
     // Reset the client invoke mocks
->>>>>>> c15fbefb
     mockOpenAiClientInvoke.mockReset();
     mockGeminiClientInvoke.mockReset();
     mockOllamaClientInvoke.mockReset();
 
-<<<<<<< HEAD
     // Require the mocked providers here to get the Jest-provided mock objects
     const openaiProviderMock = require('../src/llmProviders/openaiProvider');
     const geminiProviderMock = require('../src/llmProviders/geminiProvider');
@@ -161,26 +113,11 @@
     // Reset LlmService internal state before each test
     LlmService._client = null;
     LlmService._activeProviderName = null;
-=======
-    // Reset the initialize mocks for each provider strategy
-    // Re-require the (already mocked) providers to get access to their mocked 'initialize'
-    // This is necessary because jest.clearAllMocks() clears call history but doesn't
-    // affect the mockImplementation itself if it was set at the top-level jest.mock factory.
-    // However, to be safe and explicit, we re-clear specific mock functions.
-    const MockedOpenAiProviderStrategy = require('../src/llmProviders/openaiProvider');
-    const MockedGeminiProviderStrategy = require('../src/llmProviders/geminiProvider');
-    const MockedOllamaProviderStrategy = require('../src/llmProviders/ollamaProvider');
-
-    MockedOpenAiProviderStrategy.initialize.mockClear(); // Clear call history etc.
-    MockedGeminiProviderStrategy.initialize.mockClear();
-    MockedOllamaProviderStrategy.initialize.mockClear();
->>>>>>> c15fbefb
   });
 
   describe('init', () => {
     test('should initialize OpenAIProvider strategy when provider is openai', () => {
       mockConfig.llm.provider = 'openai';
-<<<<<<< HEAD
       LlmService.init(mockConfig, testProviderStrategies);
       const openaiProviderMock = require('../src/llmProviders/openaiProvider'); // Get the mock
       expect(openaiProviderMock.initialize).toHaveBeenCalledWith(mockConfig.llm);
@@ -189,37 +126,19 @@
       expect(typeof LlmService._client.pipe).toBe('function');
       expect(LlmService._client.someOtherMethodJustForTesting).toBeDefined();
       expect(LlmService._activeProviderName).toBe('openai');
-=======
-      LlmService.init(mockConfig);
-
-      const MockedOpenAiProviderStrategy = require('../src/llmProviders/openaiProvider');
-      expect(MockedOpenAiProviderStrategy.initialize).toHaveBeenCalledWith(mockConfig.llm);
-      expect(LlmService._client).toBeDefined();
-      expect(LlmService._client.pipe).toBeDefined();
-      expect(typeof LlmService._client.pipe).toBe('function'); // More robust check for jest.fn
-      expect(LlmService._client.someOtherMethodJustForTesting).toBeDefined();
->>>>>>> c15fbefb
     });
 
     test('should initialize GeminiProvider strategy when provider is gemini', () => {
       mockConfig.llm.provider = 'gemini';
-<<<<<<< HEAD
       LlmService.init(mockConfig, testProviderStrategies);
       const geminiProviderMock = require('../src/llmProviders/geminiProvider'); // Get the mock
       expect(geminiProviderMock.initialize).toHaveBeenCalledWith(mockConfig.llm);
       expect(LlmService._client).toBeDefined();
       expect(LlmService._activeProviderName).toBe('gemini');
-=======
-      LlmService.init(mockConfig);
-      const MockedGeminiProviderStrategy = require('../src/llmProviders/geminiProvider');
-      expect(MockedGeminiProviderStrategy.initialize).toHaveBeenCalledWith(mockConfig.llm);
-      expect(LlmService._client).toBeDefined();
->>>>>>> c15fbefb
     });
 
     test('should initialize OllamaProvider strategy when provider is ollama', () => {
       mockConfig.llm.provider = 'ollama';
-<<<<<<< HEAD
       LlmService.init(mockConfig, testProviderStrategies);
       const ollamaProviderMock = require('../src/llmProviders/ollamaProvider'); // Get the mock
       expect(ollamaProviderMock.initialize).toHaveBeenCalledWith(mockConfig.llm);
@@ -250,43 +169,15 @@
       LlmService.init(mockConfig, testProviderStrategies);
       expect(LlmService._client).toBeNull();
       expect(LlmService._activeProviderName).toBeNull();
-=======
-      LlmService.init(mockConfig);
-      const MockedOllamaProviderStrategy = require('../src/llmProviders/ollamaProvider');
-      expect(MockedOllamaProviderStrategy.initialize).toHaveBeenCalledWith(mockConfig.llm);
-      expect(LlmService._client).toBeDefined();
-    });
-
-    test('should set client to null if provider strategy is not found', () => {
-      mockConfig.llm.provider = 'unknown'; // This provider isn't registered via a mock a la OpenAIProvider
-      LlmService.init(mockConfig); // LlmService registers real providers, then tries to find 'unknown'
-      expect(LlmService._client).toBeNull(); // Because 'unknown' strategy won't be found
-    });
-
-    test('should set client to null if provider initialization fails (e.g., initialize throws)', () => {
-      mockConfig.llm.provider = 'openai';
-      const MockedOpenAiProviderStrategy = require('../src/llmProviders/openaiProvider');
-      MockedOpenAiProviderStrategy.initialize.mockImplementation(() => {
-        throw new Error("Test-induced Initialization failed");
-      });
-      LlmService.init(mockConfig);
-      expect(LlmService._client).toBeNull();
-    });
-
-    test('should throw error if appConfig or appConfig.llm is missing', () => {
-      expect(() => LlmService.init(null)).toThrow('LLMService configuration error: Missing LLM config.');
-      expect(() => LlmService.init({})).toThrow('LLMService configuration error: Missing LLM config.');
->>>>>>> c15fbefb
-    });
-  });
-
-<<<<<<< HEAD
+    });
+
     test('should throw error if appConfig or appConfig.llm is missing', () => {
       expect(() => LlmService.init(null, testProviderStrategies)).toThrow('LLMService configuration error: Missing LLM config.');
       expect(() => LlmService.init({}, testProviderStrategies)).toThrow('LLMService configuration error: Missing LLM config.');
     });
   });
 
+  // Helper function to set the resolved value for the correct client's invoke mock
   const mockClientInvokeImpl = (providerName, output) => {
     const invokeMap = {
       openai: mockOpenAiClientInvoke,
@@ -299,120 +190,10 @@
   };
 
   describe('nlToRulesAsync', () => {
-    test('should call client.pipe.invoke with correct prompt and inputs', async () => {
+    test('should call client.pipe.invoke with correct prompt and inputs for nlToRulesAsync', async () => {
       mockConfig.llm.provider = 'openai';
       LlmService.init(mockConfig, testProviderStrategies);
       const currentMockInvoke = mockClientInvokeImpl('openai', ['rule1.', 'rule2.']);
-      mockLangchainFormatFn.mockResolvedValue(`Formatted: ${Prompts.NL_TO_RULES}`);
-
-      const rules = await LlmService.nlToRulesAsync('text', 'facts', 'ontology');
-
-      expect(mockLangchainFromTemplateFn).toHaveBeenCalledWith(Prompts.NL_TO_RULES);
-      expect(mockLangchainFormatFn).toHaveBeenCalledWith({
-        text_to_translate: 'text', existing_facts: 'facts', ontology_context: 'ontology'
-      });
-      expect(currentMockInvoke).toHaveBeenCalledWith(`Formatted: ${Prompts.NL_TO_RULES}`);
-      expect(rules).toEqual(['rule1.', 'rule2.']);
-    });
-
-    test('should throw ApiError if LLM returns non-array', async () => {
-      mockConfig.llm.provider = 'openai';
-      LlmService.init(mockConfig, testProviderStrategies);
-      mockClientInvokeImpl('openai', { not_an_array: true });
-      await expect(LlmService.nlToRulesAsync('text')).rejects.toThrow('LLM failed to produce a valid JSON array of rules.');
-    });
-
-    test('should throw if client.pipe.invoke throws', async () => {
-      mockConfig.llm.provider = 'openai';
-      LlmService.init(mockConfig, testProviderStrategies);
-      mockOpenAiClientInvoke.mockRejectedValue(new Error('Provider error'));
-      await expect(LlmService.nlToRulesAsync('text')).rejects.toThrow('Error communicating with LLM provider: Provider error');
-    });
-  });
-
-  describe('queryToPrologAsync', () => {
-    test('should call client.pipe.invoke with correct prompt and inputs', async () => {
-      mockConfig.llm.provider = 'openai';
-      LlmService.init(mockConfig, testProviderStrategies);
-      const currentMockInvoke = mockClientInvokeImpl('openai', 'query(X).');
-      mockLangchainFormatFn.mockResolvedValue(`Formatted: ${Prompts.QUERY_TO_PROLOG}`);
-
-      const prologQuery = await LlmService.queryToPrologAsync('What is X?');
-
-      expect(mockLangchainFromTemplateFn).toHaveBeenCalledWith(Prompts.QUERY_TO_PROLOG);
-      expect(mockLangchainFormatFn).toHaveBeenCalledWith({ question: 'What is X?' });
-      expect(currentMockInvoke).toHaveBeenCalledWith(`Formatted: ${Prompts.QUERY_TO_PROLOG}`);
-      expect(prologQuery).toBe('query(X).');
-    });
-
-    test('should throw ApiError if LLM returns empty string', async () => {
-      mockConfig.llm.provider = 'openai';
-      LlmService.init(mockConfig, testProviderStrategies);
-      mockClientInvokeImpl('openai', '   ');
-      await expect(LlmService.queryToPrologAsync('question')).rejects.toThrow('LLM generated an empty or whitespace-only Prolog query.');
-    });
-
-    test('should throw if client.pipe.invoke throws', async () => {
-      mockConfig.llm.provider = 'openai';
-      LlmService.init(mockConfig, testProviderStrategies);
-      mockOpenAiClientInvoke.mockRejectedValue(new Error('Provider error for query'));
-      await expect(LlmService.queryToPrologAsync('q')).rejects.toThrow('Error communicating with LLM provider: Provider error for query');
-    });
-  });
-
-  describe('resultToNlAsync', () => {
-    test('should call client.pipe.invoke with correct prompt and inputs', async () => {
-      mockConfig.llm.provider = 'openai';
-      LlmService.init(mockConfig, testProviderStrategies);
-      const currentMockInvoke = mockClientInvokeImpl('openai', 'The answer is yes.');
-      mockLangchainFormatFn.mockResolvedValue(`Formatted: ${Prompts.RESULT_TO_NL}`);
-
-      const nlAnswer = await LlmService.resultToNlAsync('Is it true?', '{"result":"true"}', 'conversational');
-
-      expect(mockLangchainFromTemplateFn).toHaveBeenCalledWith(Prompts.RESULT_TO_NL);
-      expect(mockLangchainFormatFn).toHaveBeenCalledWith({
-        original_question: 'Is it true?', logic_result: '{"result":"true"}', style: 'conversational'
-      });
-      expect(currentMockInvoke).toHaveBeenCalledWith(`Formatted: ${Prompts.RESULT_TO_NL}`);
-      expect(nlAnswer).toBe('The answer is yes.');
-    });
-
-    test('should use default style "conversational" if not provided', async () => {
-      mockConfig.llm.provider = 'openai';
-      LlmService.init(mockConfig, testProviderStrategies);
-      mockClientInvokeImpl('openai', 'Default style answer.');
-      mockLangchainFormatFn.mockResolvedValue("formatted prompt");
-      await LlmService.resultToNlAsync('query', '{}');
-      expect(mockLangchainFormatFn).toHaveBeenCalledWith(expect.objectContaining({ style: 'conversational' }));
-    });
-
-    test('should throw if client.pipe.invoke throws', async () => {
-      mockConfig.llm.provider = 'openai';
-      LlmService.init(mockConfig, testProviderStrategies);
-      mockOpenAiClientInvoke.mockRejectedValue(new Error('Provider error for NL answer'));
-      await expect(LlmService.resultToNlAsync('q','{}','s')).rejects.toThrow('Error communicating with LLM provider: Provider error for NL answer');
-=======
-  // getActiveProviderName is removed as LlmService._client doesn't directly store the provider name or a getName method.
-  // The active provider is implicitly defined by which strategy's initialize method was called.
-
-  // Helper function to set the resolved value for the correct client's invoke mock
-  const mockClientInvokeImpl = (providerName, output) => {
-    let targetMockInvoke;
-    if (providerName === 'openai') targetMockInvoke = mockOpenAiClientInvoke;
-    else if (providerName === 'gemini') targetMockInvoke = mockGeminiClientInvoke;
-    else if (providerName === 'ollama') targetMockInvoke = mockOllamaClientInvoke;
-    else throw new Error(`mockClientInvokeImpl: Unknown provider ${providerName}`);
-
-    targetMockInvoke.mockResolvedValue(output);
-    return targetMockInvoke;
-  };
-
-  describe('nlToRulesAsync', () => {
-    // Removed DEBUG test, incorporated its findings into the actual test.
-    test('should call client.pipe.invoke with correct prompt and inputs for nlToRulesAsync', async () => {
-      mockConfig.llm.provider = 'openai';
-      LlmService.init(mockConfig); // _client should be set here
-      const currentMockInvoke = mockClientInvokeImpl('openai', ['rule1.', 'rule2.']); // LLM returns parsed array
 
       const text = 'Convert this to rules.';
       const existingFacts = 'fact1.';
@@ -434,17 +215,15 @@
 
     test('should throw ApiError if LLM returns non-array for nlToRulesAsync', async () => {
       mockConfig.llm.provider = 'openai';
-      LlmService.init(mockConfig);
+      LlmService.init(mockConfig, testProviderStrategies);
       mockClientInvokeImpl('openai', { not_an_array: true });
-
-      await expect(LlmService.nlToRulesAsync('text')).rejects.toThrow(ApiError);
       await expect(LlmService.nlToRulesAsync('text')).rejects.toThrow('LLM failed to produce a valid JSON array of rules.');
     });
 
     test('should throw if client.pipe.invoke throws for nlToRulesAsync', async () => {
       mockConfig.llm.provider = 'openai';
-      LlmService.init(mockConfig);
-      mockOpenAiClientInvoke.mockRejectedValue(new Error('Provider error')); // Set specific mock to throw
+      LlmService.init(mockConfig, testProviderStrategies);
+      mockOpenAiClientInvoke.mockRejectedValue(new Error('Provider error'));
       await expect(LlmService.nlToRulesAsync('text')).rejects.toThrow('Error communicating with LLM provider: Provider error');
     });
   });
@@ -452,7 +231,7 @@
   describe('queryToPrologAsync', () => {
     test('should call client.pipe.invoke with correct prompt and inputs for queryToPrologAsync', async () => {
       mockConfig.llm.provider = 'openai';
-      LlmService.init(mockConfig);
+      LlmService.init(mockConfig, testProviderStrategies);
       const currentMockInvoke = mockClientInvokeImpl('openai', 'query(X).');
 
       const question = 'What is X?';
@@ -469,29 +248,27 @@
 
     test('should throw ApiError if LLM returns empty string for queryToPrologAsync', async () => {
       mockConfig.llm.provider = 'openai';
-      LlmService.init(mockConfig);
+      LlmService.init(mockConfig, testProviderStrategies);
       mockClientInvokeImpl('openai', '   ');
-
-      await expect(LlmService.queryToPrologAsync('question')).rejects.toThrow(ApiError);
       await expect(LlmService.queryToPrologAsync('question')).rejects.toThrow('LLM generated an empty or whitespace-only Prolog query.');
     });
 
     test('should throw if client.pipe.invoke throws for queryToPrologAsync', async () => {
       mockConfig.llm.provider = 'openai';
-      LlmService.init(mockConfig);
+      LlmService.init(mockConfig, testProviderStrategies);
       mockOpenAiClientInvoke.mockRejectedValue(new Error('Provider error for query'));
-      await expect(LlmService.queryToPrologAsync('test question')).rejects.toThrow('Error communicating with LLM provider: Provider error for query');
+      await expect(LlmService.queryToPrologAsync('q')).rejects.toThrow('Error communicating with LLM provider: Provider error for query');
     });
   });
 
   describe('resultToNlAsync', () => {
     test('should call client.pipe.invoke with correct prompt and inputs', async () => {
       mockConfig.llm.provider = 'openai';
-      LlmService.init(mockConfig);
+      LlmService.init(mockConfig, testProviderStrategies);
       const currentMockInvoke = mockClientInvokeImpl('openai', 'The answer is yes.');
 
       const originalQuery = 'Is it true?';
-      const logicResultJson = '{"result": "true"}';
+      const logicResultJson = '{"result":"true"}';
       const style = 'conversational';
       const expectedFormattedPrompt = `Formatted: ${Prompts.RESULT_TO_NL}`;
       mockLangchainFormatFn.mockResolvedValue(expectedFormattedPrompt);
@@ -510,100 +287,25 @@
 
     test('should use default style "conversational" if not provided', async () => {
       mockConfig.llm.provider = 'openai';
-      LlmService.init(mockConfig);
+      LlmService.init(mockConfig, testProviderStrategies);
       mockClientInvokeImpl('openai', 'Default style answer.');
       mockLangchainFormatFn.mockResolvedValue("formatted prompt");
-
       await LlmService.resultToNlAsync('query', '{}');
-      expect(mockLangchainFormatFn).toHaveBeenCalledWith(expect.objectContaining({
-        original_question: 'query',
-        logic_result: '{}',
-        style: 'conversational',
-      }));
->>>>>>> c15fbefb
-    });
-  });
-
-<<<<<<< HEAD
+      expect(mockLangchainFormatFn).toHaveBeenCalledWith(expect.objectContaining({ style: 'conversational' }));
+    });
+
+    test('should throw if client.pipe.invoke throws for resultToNlAsync', async () => {
+      mockConfig.llm.provider = 'openai';
+      LlmService.init(mockConfig, testProviderStrategies);
+      mockOpenAiClientInvoke.mockRejectedValue(new Error('Provider error for NL answer'));
+      await expect(LlmService.resultToNlAsync('q', '{}', 's')).rejects.toThrow('Error communicating with LLM provider: Provider error for NL answer');
+    });
+  });
+
   describe('rulesToNlAsync', () => {
     test('should call client.pipe.invoke with correct prompt and inputs', async () => {
       mockConfig.llm.provider = 'openai';
       LlmService.init(mockConfig, testProviderStrategies);
-      const currentMockInvoke = mockClientInvokeImpl('openai', 'These are the rules explained.');
-      mockLangchainFormatFn.mockResolvedValue(`Formatted: ${Prompts.RULES_TO_NL}`);
-
-      const nlExplanation = await LlmService.rulesToNlAsync(['rule1.', 'rule2(X).'], 'formal');
-
-      expect(mockLangchainFromTemplateFn).toHaveBeenCalledWith(Prompts.RULES_TO_NL);
-      expect(mockLangchainFormatFn).toHaveBeenCalledWith({
-        prolog_rules: 'rule1.\nrule2(X).', style: 'formal'
-      });
-      expect(currentMockInvoke).toHaveBeenCalledWith(`Formatted: ${Prompts.RULES_TO_NL}`);
-      expect(nlExplanation).toBe('These are the rules explained.');
-    });
-
-    test('should use default style "formal" if not provided', async () => {
-        mockConfig.llm.provider = 'openai';
-        LlmService.init(mockConfig, testProviderStrategies);
-        mockClientInvokeImpl('openai', 'Default style rule explanation.');
-        mockLangchainFormatFn.mockResolvedValue("formatted prompt");
-        await LlmService.rulesToNlAsync(['rule.']);
-        expect(mockLangchainFormatFn).toHaveBeenCalledWith(expect.objectContaining({ style: 'formal' }));
-    });
-
-    test('should throw if client.pipe.invoke throws', async () => {
-      mockConfig.llm.provider = 'openai';
-      LlmService.init(mockConfig, testProviderStrategies);
-      mockOpenAiClientInvoke.mockRejectedValue(new Error('Provider error for rules explanation'));
-      await expect(LlmService.rulesToNlAsync(['r.'],'s')).rejects.toThrow('Error communicating with LLM provider: Provider error for rules explanation');
-    });
-  });
-
-  describe('explainQueryAsync', () => {
-    test('should call client.pipe.invoke with correct prompt and inputs', async () => {
-      mockConfig.llm.provider = 'openai';
-      LlmService.init(mockConfig, testProviderStrategies);
-      const currentMockInvoke = mockClientInvokeImpl('openai', 'This is how the query works.');
-      mockLangchainFormatFn.mockResolvedValue(`Formatted: ${Prompts.EXPLAIN_QUERY}`);
-
-      const explanation = await LlmService.explainQueryAsync('Why X?', ['factA.'], ['ontologyC.']);
-
-      expect(mockLangchainFromTemplateFn).toHaveBeenCalledWith(Prompts.EXPLAIN_QUERY);
-      expect(mockLangchainFormatFn).toHaveBeenCalledWith({
-        query: 'Why X?', facts: ['factA.'], ontology_context: ['ontologyC.']
-      });
-      expect(currentMockInvoke).toHaveBeenCalledWith(`Formatted: ${Prompts.EXPLAIN_QUERY}`);
-      expect(explanation).toBe('This is how the query works.');
-    });
-
-    test('should handle empty facts and ontology', async () => {
-        mockConfig.llm.provider = 'openai';
-        LlmService.init(mockConfig, testProviderStrategies);
-        const currentMockInvoke = mockClientInvokeImpl('openai', 'Explanation with no context.'); // Ensure this is the mock for 'openai'
-        mockLangchainFormatFn.mockResolvedValue("formatted prompt");
-        await LlmService.explainQueryAsync('Why X?', [], []);
-        expect(mockLangchainFormatFn).toHaveBeenCalledWith({ query: 'Why X?', facts: [], ontology_context: [] });
-        expect(currentMockInvoke).toHaveBeenCalled();
-    });
-
-    test('should throw if client.pipe.invoke throws', async () => {
-      mockConfig.llm.provider = 'openai';
-      LlmService.init(mockConfig, testProviderStrategies);
-      mockOpenAiClientInvoke.mockRejectedValue(new Error('Provider error for query explanation'));
-      await expect(LlmService.explainQueryAsync('q',[],[])).rejects.toThrow('Error communicating with LLM provider: Provider error for query explanation');
-=======
-    test('should throw if client.pipe.invoke throws for resultToNlAsync', async () => {
-      mockConfig.llm.provider = 'openai';
-      LlmService.init(mockConfig);
-      mockOpenAiClientInvoke.mockRejectedValue(new Error('Provider error for NL answer'));
-      await expect(LlmService.resultToNlAsync('q', '{}', 's')).rejects.toThrow('Error communicating with LLM provider: Provider error for NL answer');
-    });
-  });
-
-  describe('rulesToNlAsync', () => {
-    test('should call client.pipe.invoke with correct prompt and inputs', async () => {
-      mockConfig.llm.provider = 'openai';
-      LlmService.init(mockConfig);
       const currentMockInvoke = mockClientInvokeImpl('openai', 'These are the rules explained.');
 
       const rulesArray = ['rule1.', 'rule2(X).'];
@@ -623,21 +325,17 @@
     });
 
     test('should use default style "formal" if not provided for rulesToNlAsync', async () => {
-        mockConfig.llm.provider = 'openai';
-        LlmService.init(mockConfig);
-        mockClientInvokeImpl('openai', 'Default style rule explanation.');
-        mockLangchainFormatFn.mockResolvedValue("formatted prompt");
-
-        await LlmService.rulesToNlAsync(['rule.']);
-        expect(mockLangchainFormatFn).toHaveBeenCalledWith(expect.objectContaining({
-          prolog_rules: 'rule.',
-          style: 'formal',
-        }));
+      mockConfig.llm.provider = 'openai';
+      LlmService.init(mockConfig, testProviderStrategies);
+      mockClientInvokeImpl('openai', 'Default style rule explanation.');
+      mockLangchainFormatFn.mockResolvedValue("formatted prompt");
+      await LlmService.rulesToNlAsync(['rule.']);
+      expect(mockLangchainFormatFn).toHaveBeenCalledWith(expect.objectContaining({ style: 'formal' }));
     });
 
     test('should throw if client.pipe.invoke throws for rulesToNlAsync', async () => {
       mockConfig.llm.provider = 'openai';
-      LlmService.init(mockConfig);
+      LlmService.init(mockConfig, testProviderStrategies);
       mockOpenAiClientInvoke.mockRejectedValue(new Error('Provider error for rules explanation'));
       await expect(LlmService.rulesToNlAsync(['r.'], 's')).rejects.toThrow('Error communicating with LLM provider: Provider error for rules explanation');
     });
@@ -646,11 +344,11 @@
   describe('explainQueryAsync', () => {
     test('should call client.pipe.invoke with correct prompt and inputs', async () => {
       mockConfig.llm.provider = 'openai';
-      LlmService.init(mockConfig);
+      LlmService.init(mockConfig, testProviderStrategies);
       const currentMockInvoke = mockClientInvokeImpl('openai', 'This is how the query works.');
 
       const query = 'Why X?';
-      const facts = ['factA.', 'factB.'];
+      const facts = ['factA.'];
       const ontology = ['ontologyC.'];
       const expectedFormattedPrompt = `Formatted: ${Prompts.EXPLAIN_QUERY}`;
       mockLangchainFormatFn.mockResolvedValue(expectedFormattedPrompt);
@@ -668,39 +366,28 @@
     });
 
     test('should handle empty facts and ontology for explainQueryAsync', async () => {
-        mockConfig.llm.provider = 'openai';
-        LlmService.init(mockConfig);
-        const currentMockInvoke = mockClientInvokeImpl('openai', 'Explanation with no context.');
-        mockLangchainFormatFn.mockResolvedValue("formatted prompt");
-
-        await LlmService.explainQueryAsync('Why X?', [], []);
-        expect(mockLangchainFormatFn).toHaveBeenCalledWith({
-            query: 'Why X?',
-            facts: [],
-            ontology_context: [],
-        });
-        expect(currentMockInvoke).toHaveBeenCalled();
+      mockConfig.llm.provider = 'openai';
+      LlmService.init(mockConfig, testProviderStrategies);
+      const currentMockInvoke = mockClientInvokeImpl('openai', 'Explanation with no context.');
+      mockLangchainFormatFn.mockResolvedValue("formatted prompt");
+      await LlmService.explainQueryAsync('Why X?', [], []);
+      expect(mockLangchainFormatFn).toHaveBeenCalledWith({ query: 'Why X?', facts: [], ontology_context: [] });
+      expect(currentMockInvoke).toHaveBeenCalled();
     });
 
     test('should throw if client.pipe.invoke throws for explainQueryAsync', async () => {
       mockConfig.llm.provider = 'openai';
-      LlmService.init(mockConfig);
+      LlmService.init(mockConfig, testProviderStrategies);
       mockOpenAiClientInvoke.mockRejectedValue(new Error('Provider error for query explanation'));
       await expect(LlmService.explainQueryAsync('q', [], [])).rejects.toThrow('Error communicating with LLM provider: Provider error for query explanation');
->>>>>>> c15fbefb
     });
   });
 
   describe('getPromptTemplates', () => {
     test('should return all prompt templates', () => {
-<<<<<<< HEAD
-      const templates = LlmService.getPromptTemplates();
-      expect(templates).toEqual(Prompts);
-=======
       // No init needed for this simple getter
       const templates = LlmService.getPromptTemplates();
       expect(templates).toEqual(Prompts); // Use the imported Prompts alias
->>>>>>> c15fbefb
     });
   });
 });